/*
 * This file is distributed as part of the SkySQL Gateway.  It is free
 * software: you can redistribute it and/or modify it under the terms of the
 * GNU General Public License as published by the Free Software Foundation,
 * version 2.
 *
 * This program is distributed in the hope that it will be useful, but WITHOUT
 * ANY WARRANTY; without even the implied warranty of MERCHANTABILITY or FITNESS
 * FOR A PARTICULAR PURPOSE.  See the GNU General Public License for more
 * details.
 *
 * You should have received a copy of the GNU General Public License along with
 * this program; if not, write to the Free Software Foundation, Inc., 51
 * Franklin Street, Fifth Floor, Boston, MA 02110-1301 USA.
 *
 * Copyright SkySQL Ab 2013
 */
#include <stdio.h>
#include <strings.h>
#include <string.h>
#include <stdlib.h>
#include <stdint.h>

#include <router.h>
#include <readwritesplit.h>

#include <mysql.h>
#include <skygw_utils.h>
#include <log_manager.h>
#include <query_classifier.h>
#include <dcb.h>
#include <spinlock.h>

extern int lm_enabled_logfiles_bitmask;

/**
 * @file readwritesplit.c	The entry points for the read/write query splitting
 * router module.
 *
 * This file contains the entry points that comprise the API to the read write
 * query splitting router.
 * @verbatim
 * Revision History
 *
 * Date		Who			Description
 * 01/07/2013	Vilho Raatikka		Initial implementation
 * 15/07/2013	Massimiliano Pinto	Added clientReply
 *					from master only in case of session change
 * 17/07/2013	Massimiliano Pinto	clientReply is now used by mysql_backend
 *					for all reply situations
 * 18/07/2013	Massimiliano Pinto	routeQuery now handles COM_QUIT
 *					as QUERY_TYPE_SESSION_WRITE
 * 17/07/2014	Massimiliano Pinto	Server connection counter is updated in closeSession
 *
 * @endverbatim
 */

static char *version_str = "V1.0.2";

static	ROUTER* createInstance(SERVICE *service, char **options);
static	void*   newSession(ROUTER *instance, SESSION *session);
static	void    closeSession(ROUTER *instance, void *session);
static	void    freeSession(ROUTER *instance, void *session);
static	int     routeQuery(ROUTER *instance, void *session, GWBUF *queue);
static	void    diagnostic(ROUTER *instance, DCB *dcb);
static  void	clientReply(
        ROUTER* instance,
        void*   router_session,
        GWBUF*  queue,
        DCB*    backend_dcb);
static  uint8_t getCapabilities (ROUTER* inst, void* router_session);


static bool search_backend_servers(
        BACKEND**        p_master,
        BACKEND**        p_slave,
        ROUTER_INSTANCE* router);

static ROUTER_OBJECT MyObject = {
        createInstance,
        newSession,
        closeSession,
        freeSession,
        routeQuery,
        diagnostic,
        clientReply,
	NULL,
        getCapabilities
};
static bool rses_begin_locked_router_action(
        ROUTER_CLIENT_SES* rses);

static void rses_end_locked_router_action(
        ROUTER_CLIENT_SES* rses);

static void mysql_sescmd_done(
	mysql_sescmd_t* sescmd);

static mysql_sescmd_t* mysql_sescmd_init (
	rses_property_t*   rses_prop,
	GWBUF*             sescmd_buf,
        unsigned char      packet_type,
	ROUTER_CLIENT_SES* rses);

static rses_property_t* mysql_sescmd_get_property(
	mysql_sescmd_t* scmd);

static rses_property_t* rses_property_init(
	rses_property_type_t prop_type);

static void rses_property_add(
	ROUTER_CLIENT_SES* rses,
	rses_property_t*   prop);

static void rses_property_done(
	rses_property_t* prop);

static mysql_sescmd_t* rses_property_get_sescmd(
        rses_property_t* prop);

static sescmd_cursor_t* rses_get_sescmd_cursor(
	ROUTER_CLIENT_SES* rses,
	backend_type_t     be_type);

static bool execute_sescmd_in_backend(
	ROUTER_CLIENT_SES* rses,
	backend_type_t     be_type);

static void sescmd_cursor_set_active(
        sescmd_cursor_t* sescmd_cursor,
        bool             value);

static bool sescmd_cursor_is_active(
	sescmd_cursor_t* sescmd_cursor);

static GWBUF* sescmd_cursor_clone_querybuf(
	sescmd_cursor_t* scur);

static mysql_sescmd_t* sescmd_cursor_get_command(
	sescmd_cursor_t* scur);

static bool sescmd_cursor_next(
	sescmd_cursor_t* scur);

static GWBUF* sescmd_cursor_process_replies(
        DCB*             client_dcb,
        GWBUF*           replybuf,
        sescmd_cursor_t* scur);

static bool cont_exec_sescmd_in_backend(
        ROUTER_CLIENT_SES* rses,
        backend_type_t     be_type);

static void tracelog_routed_query(
        ROUTER_CLIENT_SES* rses,
        char*              funcname,
        DCB*               dcb,
        GWBUF*             buf);

static SPINLOCK	        instlock;
static ROUTER_INSTANCE* instances;

/**
 * Implementation of the mandatory version entry point
 *
 * @return version string of the module
 */
char *
version()
{
	return version_str;
}

/**
 * The module initialisation routine, called when the module
 * is first loaded.
 */
void
ModuleInit()
{
        LOGIF(LM, (skygw_log_write_flush(
                           LOGFILE_MESSAGE,
                           "Initializing statemend-based read/write split router module.")));
        spinlock_init(&instlock);
        instances = NULL;
}

/**
 * The module entry point routine. It is this routine that
 * must populate the structure that is referred to as the
 * "module object", this is a structure with the set of
 * external entry points for this module.
 *
 * @return The module object
 */
ROUTER_OBJECT* GetModuleObject()
{
        return &MyObject;
}

/**
 * Create an instance of read/write statemtn router within the MaxScale.
 *
 * 
 * @param service	The service this router is being create for
 * @param options	The options for this query router
 *
 * @return NULL in failure, pointer to router in success.
 */
static ROUTER* createInstance(
        SERVICE* service,
        char**   options)
{
        ROUTER_INSTANCE* router;
        SERVER*          server;
        int              n;
        int              i;
        
        if ((router = calloc(1, sizeof(ROUTER_INSTANCE))) == NULL) {
                return NULL; 
        } 
        router->service = service;
        spinlock_init(&router->lock);
        
        /** Calculate number of servers */
        server = service->databases;
        
        for (n=0; server != NULL; server=server->nextdb) {
                n++;
        }
        router->servers = (BACKEND **)calloc(n + 1, sizeof(BACKEND *));
        
        if (router->servers == NULL)
        {
                free(router);
                return NULL;
        }

	if (options != NULL)
	{
        	LOGIF(LM, (skygw_log_write_flush(
                                   LOGFILE_MESSAGE,
                                   "Router options supplied to read/write statement router "
                                   "module but none are supported. The options will be "
                                   "ignored.")));
	}

        /**
         * Create an array of the backend servers in the router structure to
         * maintain a count of the number of connections to each
         * backend server.
         */
        server = service->databases;
        n = 0;
        while (server != NULL) {
                if ((router->servers[n] = malloc(sizeof(BACKEND))) == NULL)
                {
                        for (i = 0; i < n; i++) {
                                free(router->servers[i]);
                        }
                        free(router->servers);
                        free(router);
                        return NULL;
                }
                router->servers[n]->backend_server = server;
                router->servers[n]->backend_conn_count = 0;
                n += 1;
                server = server->nextdb;
        }        
        router->servers[n] = NULL;
        
        /**
         * vraa : is this necessary for readwritesplit ?
         * Option : where can a read go?
         * - master (only)
         * - slave (only)
         * - joined (to both)
         *
	 * Process the options
	 */
	router->bitmask = 0;
	router->bitvalue = 0;
	if (options)
	{
		for (i = 0; options[i]; i++)
		{
                        if (!strcasecmp(options[i], "synced")) 
                        {
				router->bitmask |= (SERVER_JOINED);
				router->bitvalue |= SERVER_JOINED;
			}
			else
			{
                                LOGIF(LE, (skygw_log_write_flush(
                                                   LOGFILE_ERROR,
                                                   "Warning : Unsupported "
                                                   "router option \"%s\" "
                                                   "for readwritesplit router.",
                                                   options[i])));
			}
		}
	}
        /**
         * We have completed the creation of the router data, so now
         * insert this router into the linked list of routers
         * that have been created with this module.
         */
        spinlock_acquire(&instlock);
        router->next = instances;
        instances = router;
        spinlock_release(&instlock);
        
        return (ROUTER *)router;
}

/**
 * Associate a new session with this instance of the router.
 *
 * The session is used to store all the data required for a particular
 * client connection.
 *
 * @param instance	The router instance data
 * @param session	The session itself
 * @return Session specific data for this session
 */
static void* newSession(
        ROUTER*  router_inst,
        SESSION* session)
{
	BACKEND*            local_backend[BE_COUNT];	
        ROUTER_CLIENT_SES*  client_rses;
        ROUTER_INSTANCE*    router = (ROUTER_INSTANCE *)router_inst;
        bool                succp;

        client_rses =
                (ROUTER_CLIENT_SES *)calloc(1, sizeof(ROUTER_CLIENT_SES));

        if (client_rses == NULL)
        {
                ss_dassert(false);
                return NULL;
        }
        memset(local_backend, 0, BE_COUNT*sizeof(void*));
        spinlock_init(&client_rses->rses_lock);
#if defined(SS_DEBUG)
        client_rses->rses_chk_top = CHK_NUM_ROUTER_SES;
        client_rses->rses_chk_tail = CHK_NUM_ROUTER_SES;
#endif
	/** store pointers to sescmd list to both cursors */
        client_rses->rses_cursor[BE_MASTER].scmd_cur_rses = client_rses;
	client_rses->rses_cursor[BE_MASTER].scmd_cur_active = false;
	client_rses->rses_cursor[BE_MASTER].scmd_cur_ptr_property = 
		&client_rses->rses_properties[RSES_PROP_TYPE_SESCMD];
        client_rses->rses_cursor[BE_MASTER].scmd_cur_cmd = NULL;
        client_rses->rses_cursor[BE_MASTER].scmd_cur_be_type = BE_MASTER;
                
        client_rses->rses_cursor[BE_SLAVE].scmd_cur_rses = client_rses;
        client_rses->rses_cursor[BE_SLAVE].scmd_cur_active = false;
	client_rses->rses_cursor[BE_SLAVE].scmd_cur_ptr_property = 
		&client_rses->rses_properties[RSES_PROP_TYPE_SESCMD];
        client_rses->rses_cursor[BE_SLAVE].scmd_cur_cmd = NULL;
        client_rses->rses_cursor[BE_SLAVE].scmd_cur_be_type = BE_SLAVE;
        
	/**
         * Find a backend server to connect to. This is the extent of the
         * load balancing algorithm we need to implement for this simple
         * connection router.
         */
        succp = search_backend_servers(&local_backend[BE_MASTER], 
				       &local_backend[BE_SLAVE], 
				       router);

        /** Both Master and Slave must be found */
        if (!succp) {
                free(client_rses);
                return NULL;
        }
        /**
         * Open the slave connection.
         */
        client_rses->rses_dcb[BE_SLAVE] = dcb_connect(
                local_backend[BE_SLAVE]->backend_server,
                session,
                local_backend[BE_SLAVE]->backend_server->protocol);
        
	if (client_rses->rses_dcb[BE_SLAVE] == NULL) {
                ss_dassert(session->refcount == 1);
		free(client_rses);
		return NULL;
	}
	/**
	 * Open the master connection.
	 */
        client_rses->rses_dcb[BE_MASTER] = dcb_connect(
                local_backend[BE_MASTER]->backend_server,
                session,
                local_backend[BE_MASTER]->backend_server->protocol);
        if (client_rses->rses_dcb[BE_MASTER] == NULL)
	{
                /** Close slave connection first. */
                client_rses->rses_dcb[BE_SLAVE]->func.close(client_rses->rses_dcb[BE_SLAVE]);
		free(client_rses);
		return NULL;
	}
        /**
         * We now have a master and a slave server with the least connections.
         * Bump the connection counts for these servers.
         */
        atomic_add(&local_backend[BE_SLAVE]->backend_conn_count, 1);
        atomic_add(&local_backend[BE_MASTER]->backend_conn_count, 1);
        
        client_rses->rses_backend[BE_SLAVE] = local_backend[BE_SLAVE];
        client_rses->rses_backend[BE_MASTER] = local_backend[BE_MASTER];
        router->stats.n_sessions += 1;

        client_rses->rses_capabilities = RCAP_TYPE_STMT_INPUT;
        /**
         * Version is bigger than zero once initialized.
         */
        atomic_add(&client_rses->rses_versno, 2);
        ss_dassert(client_rses->rses_versno == 2);
	/**
         * Add this session to end of the list of active sessions in router.
         */
	spinlock_acquire(&router->lock);
        client_rses->next = router->connections;
        router->connections = client_rses;
        spinlock_release(&router->lock);

        CHK_CLIENT_RSES(client_rses);
        
        return (void *)client_rses;
}

/**
 * Close a session with the router, this is the mechanism
 * by which a router may cleanup data structure etc.
 *
 * @param instance	The router instance data
 * @param session	The session being closed
 */
static void closeSession(
        ROUTER* instance,
        void*   router_session)
{
        ROUTER_CLIENT_SES* router_cli_ses;
        DCB* slave_dcb;
        DCB* master_dcb;

        router_cli_ses = (ROUTER_CLIENT_SES *)router_session;
        CHK_CLIENT_RSES(router_cli_ses);
        /**
         * Lock router client session for secure read and update.
         */
        if (rses_begin_locked_router_action(router_cli_ses))
        {
                /** decrease server current connection counters */
                atomic_add(&router_cli_ses->rses_backend[BE_SLAVE]->backend_server->stats.n_current, -1);
                atomic_add(&router_cli_ses->rses_backend[BE_MASTER]->backend_server->stats.n_current, -1);
        
                slave_dcb = router_cli_ses->rses_dcb[BE_SLAVE];
                router_cli_ses->rses_dcb[BE_SLAVE] = NULL;
                master_dcb = router_cli_ses->rses_dcb[BE_MASTER];
                router_cli_ses->rses_dcb[BE_MASTER] = NULL;
                
                router_cli_ses->rses_closed = true;
                /** Unlock */
                rses_end_locked_router_action(router_cli_ses);
                
                /**
                 * Close the backend server connections
                 */
                if (slave_dcb != NULL) {
                        CHK_DCB(slave_dcb);
                        slave_dcb->func.close(slave_dcb);
                }
                
                if (master_dcb != NULL) {
                        master_dcb->func.close(master_dcb);
                        CHK_DCB(master_dcb);
                }
        }
}

static void freeSession(
        ROUTER* router_instance,
        void*   router_client_session)
{
        ROUTER_CLIENT_SES* router_cli_ses;
        ROUTER_INSTANCE*   router;
	int                i;
        
        router_cli_ses = (ROUTER_CLIENT_SES *)router_client_session;
        router = (ROUTER_INSTANCE *)router_instance;

        atomic_add(&router_cli_ses->rses_backend[BE_SLAVE]->backend_conn_count, -1);
        atomic_add(&router_cli_ses->rses_backend[BE_MASTER]->backend_conn_count, -1);

        spinlock_acquire(&router->lock);

        if (router->connections == router_cli_ses) {
                router->connections = router_cli_ses->next;
        } else {
                ROUTER_CLIENT_SES* ptr = router->connections;

                while (ptr && ptr->next != router_cli_ses) {
                        ptr = ptr->next;
                }
            
                if (ptr) {
                        ptr->next = router_cli_ses->next;
                }
        }
        spinlock_release(&router->lock);
        
	/** 
	 * For each property type, walk through the list, finalize properties 
	 * and free the allocated memory. 
	 */
	for (i=RSES_PROP_TYPE_FIRST; i<RSES_PROP_TYPE_COUNT; i++)
	{
		rses_property_t* p = router_cli_ses->rses_properties[i];
		rses_property_t* q = p;
		
		while (p != NULL)
		{
			q = p->rses_prop_next;
			rses_property_done(p);
			p = q;
		}
	}
        /*
         * We are no longer in the linked list, free
         * all the memory and other resources associated
         * to the client session.
         */
	free(router_cli_ses);
        return;
}

/**
 * The main routing entry, this is called with every packet that is
 * received and has to be forwarded to the backend database.
 *
 * The routeQuery will make the routing decision based on the contents
 * of the instance, session and the query itself in the queue. The
 * data in the queue may not represent a complete query, it represents
 * the data that has been received. The query router itself is responsible
 * for buffering the partial query, a later call to the query router will
 * contain the remainder, or part thereof of the query.
 *
 * @param instance	The query router instance
 * @param session	The session associated with the client
 * @param queue		Gateway buffer queue with the packets received
 *
 * @return The number of queries forwarded
 */
static int routeQuery(
        ROUTER* instance,
        void*   router_session,
        GWBUF*  querybuf)
{
        skygw_query_type_t qtype    = QUERY_TYPE_UNKNOWN;
        GWBUF*             plainsqlbuf = NULL;
        char*              querystr = NULL;
        char*              startpos;
        unsigned char      packet_type;
        uint8_t*           packet;
        int                ret = 0;
        DCB*               master_dcb = NULL;
        DCB*               slave_dcb  = NULL;
        ROUTER_INSTANCE*   inst = (ROUTER_INSTANCE *)instance;
        ROUTER_CLIENT_SES* router_cli_ses = (ROUTER_CLIENT_SES *)router_session;
        bool               rses_is_closed;
	rses_property_t*   prop;
        size_t             len;
        static bool        transaction_active;

        CHK_CLIENT_RSES(router_cli_ses);
        

        /** Dirty read for quick check if router is closed. */
        if (router_cli_ses->rses_closed)
        {
                rses_is_closed = true;
        }
        else
        {
                /*< Lock router client session for secure read of DCBs */
                rses_is_closed = 
                !(rses_begin_locked_router_action(router_cli_ses));
        }
        
        if (!rses_is_closed)
        {
                master_dcb = router_cli_ses->rses_dcb[BE_MASTER];
                slave_dcb = router_cli_ses->rses_dcb[BE_SLAVE];
                /** unlock */
                rses_end_locked_router_action(router_cli_ses);
        }
        
        packet = GWBUF_DATA(querybuf);
        packet_type = packet[4];
        
        if (rses_is_closed || (master_dcb == NULL && slave_dcb == NULL))
        {
                LOGIF(LE, (skygw_log_write_flush(
                        LOGFILE_ERROR,
                        "Error: Failed to route %s:%s:\"%s\" to "
                        "backend server. %s.",
                        STRPACKETTYPE(packet_type),
                                                 STRQTYPE(qtype),
                                                 (querystr == NULL ? "(empty)" : querystr),
                                                 (rses_is_closed ? "Router was closed" :
                                                 "Router has no backend servers where to "
                                                 "route to"))));
                goto return_ret;
        }
        inst->stats.n_queries++;
        startpos = (char *)&packet[5];
        
        switch(packet_type) {
                case COM_QUIT:        /**< 1 QUIT will close all sessions */
                case COM_INIT_DB:     /**< 2 DDL must go to the master */
                case COM_REFRESH:     /**< 7 - I guess this is session but not sure */
                case COM_DEBUG:       /**< 0d all servers dump debug info to stdout */
                case COM_PING:        /**< 0e all servers are pinged */
                case COM_CHANGE_USER: /**< 11 all servers change it accordingly */
                        qtype = QUERY_TYPE_SESSION_WRITE;
                        break;
                        
                case COM_CREATE_DB:   /**< 5 DDL must go to the master */
                case COM_DROP_DB:     /**< 6 DDL must go to the master */
                        qtype = QUERY_TYPE_WRITE;
                        break;

                case COM_QUERY:
                        plainsqlbuf = gwbuf_clone_transform(querybuf, 
                                                            GWBUF_TYPE_PLAINSQL);
                        len = GWBUF_LENGTH(plainsqlbuf);
                        /** unnecessary if buffer includes additional terminating null */
                        querystr = (char *)malloc(len+1);
                        memcpy(querystr, startpos, len);
                        memset(&querystr[len], 0, 1);
                        //                         querystr = (char *)GWBUF_DATA(plainsqlbuf);
                        /*
                        querystr = master_dcb->func.getquerystr(
                                        (void *) gwbuf_clone(querybuf), 
                                        &querystr_is_copy);
                        */
                        qtype = skygw_query_classifier_get_type(querystr, 0);
                        break;
                        
                case COM_SHUTDOWN:       /**< 8 where should shutdown be routed ? */
                case COM_STATISTICS:     /**< 9 ? */
                case COM_PROCESS_INFO:   /**< 0a ? */
                case COM_CONNECT:        /**< 0b ? */
                case COM_PROCESS_KILL:   /**< 0c ? */
                case COM_TIME:           /**< 0f should this be run in gateway ? */
                case COM_DELAYED_INSERT: /**< 10 ? */
                case COM_DAEMON:         /**< 1d ? */
                default:
                        break;
        } /**< switch by packet type */
        
        LOGIF(LT, (skygw_log_write(LOGFILE_TRACE,
                                "String\t\"%s\"",
                                querystr == NULL ? "(empty)" : querystr)));
        LOGIF(LT, (skygw_log_write(LOGFILE_TRACE,
                                "Packet type\t%s",
                                STRPACKETTYPE(packet_type))));
<<<<<<< HEAD
=======
        
        if (QUERY_IS_TYPE(qtype,QUERY_TYPE_COMMIT) &&
                transaction_active)
        {
                transaction_active = false;
        }
                
>>>>>>> c64da136
        
        switch (qtype) {
        case QUERY_TYPE_WRITE:
                LOGIF(LT, (skygw_log_write(
                                LOGFILE_TRACE,
                                "%lu [routeQuery:rwsplit] Query type\t%s, "
                                "routing to Master.",
                                pthread_self(),
                                STRQTYPE(qtype))));
                
                LOGIF(LT, tracelog_routed_query(router_cli_ses, 
                                                "routeQuery", 
                                                master_dcb, 
                                                gwbuf_clone(querybuf)));
                
                ret = master_dcb->func.write(master_dcb, querybuf);
                atomic_add(&inst->stats.n_master, 1);
                
                goto return_ret;
                break;
                
        case QUERY_TYPE_READ:
                LOGIF(LT, (skygw_log_write_flush(
                        LOGFILE_TRACE,
                        "%lu [routeQuery:rwsplit] Query type\t%s, "
                        "routing to %s.",
                        pthread_self(),
                        STRQTYPE(qtype),
                        (transaction_active ? "Master" : "Slave"))));

                LOGIF(LT, tracelog_routed_query(
                                router_cli_ses, 
                                "routeQuery", 
                                (transaction_active ? master_dcb : slave_dcb), 
                                gwbuf_clone(querybuf)));
                
                if (transaction_active)
                {
                        ret = master_dcb->func.write(master_dcb, querybuf);
                }
                else
                {
                        ret = slave_dcb->func.write(slave_dcb, querybuf);
                }
                LOGIF(LT, (skygw_log_write_flush(
                        LOGFILE_TRACE,
                        "%lu [routeQuery:rwsplit] Routed.",
                        pthread_self())));                
                
                
                atomic_add(&inst->stats.n_slave, 1);
                goto return_ret;
                break;

        case QUERY_TYPE_SESSION_WRITE:
        case (QUERY_TYPE_SESSION_WRITE|QUERY_TYPE_COMMIT):
                if (QUERY_IS_TYPE(qtype,QUERY_TYPE_COMMIT) &&
                        transaction_active)
                {
                        transaction_active = false;
                }
                /**
                 * Execute in backends used by current router session.
                 * Save session variable commands to router session property
                 * struct. Thus, they can be replayed in backends which are 
                 * started and joined later.
                 * 
                 * Suppress redundant OK packets sent by backends.
                 * 
                 * DOES THIS ALL APPLY TO COM_QUIT AS WELL??
                 *
                 * The first OK packet is replied to the client.
                 * 
                 */
                LOGIF(LT, (skygw_log_write(
                                LOGFILE_TRACE,
                                "%lu [routeQuery:rwsplit] DCB M:%p s:%p, "
                                "Query type\t%s, "
                                "packet type %s, routing to all servers.",
                                pthread_self(),
                                master_dcb,
                                slave_dcb,
                                STRQTYPE(qtype),
                                STRPACKETTYPE(packet_type))));
                /**
                 * COM_QUIT is one-way message. Server doesn't respond to that.
                 * Therefore reply processing is unnecessary and session 
                 * command property is not needed. It is just routed to both
                 * backends.
                 */
                if (packet_type == COM_QUIT)
                {
                        int rc;
                        int rc2;

                        rc = master_dcb->func.write(master_dcb, gwbuf_clone(querybuf));
                        rc2 = slave_dcb->func.write(slave_dcb, querybuf);

                        if (rc == 1 && rc == rc2)
                        {
                                ret = 1;
                        }
                        goto return_ret;
                }
                prop = rses_property_init(RSES_PROP_TYPE_SESCMD);
                /** 
                 * Additional reference is created to querybuf to 
                 * prevent it from being released before properties
                 * are cleaned up as a part of router sessionclean-up.
                 */
                mysql_sescmd_init(prop, querybuf, packet_type, router_cli_ses);
                
                /** Lock router session */
                if (!rses_begin_locked_router_action(router_cli_ses))
                {
                        rses_property_done(prop);
                        goto return_ret;
                }
                /** Add sescmd property to router client session */
                rses_property_add(router_cli_ses, prop);
                
                /** Execute session command in master */
                if (execute_sescmd_in_backend(router_cli_ses, BE_MASTER))
                {
                        ret = 1;                                
                }
                else
                {
                        /** Log error */
                }
                /** Execute session command in slave */
                if (execute_sescmd_in_backend(router_cli_ses, BE_SLAVE))
                {
                        ret = 1;
                }
                else
                {
                        /** Log error */
                }
                
                /** Unlock router session */
                rses_end_locked_router_action(router_cli_ses);
                
                atomic_add(&inst->stats.n_all, 1);
                goto return_ret;
                break;

        case QUERY_TYPE_BEGIN_TRX:
                transaction_active = true;
                LOGIF(LT, tracelog_routed_query(router_cli_ses, 
                                                "routeQuery", 
                                                master_dcb, 
                                                gwbuf_clone(querybuf)));
                ret = master_dcb->func.write(master_dcb, querybuf);
                LOGIF(LT, (skygw_log_write_flush(
                        LOGFILE_TRACE,
                        "%lu [routeQuery:rwsplit] Routed.",
                        pthread_self())));                
                atomic_add(&inst->stats.n_master, 1);
                goto return_ret;
                break;
                
        case QUERY_TYPE_COMMIT:
        case QUERY_TYPE_ROLLBACK:
                transaction_active = false;
                LOGIF(LT, tracelog_routed_query(router_cli_ses, 
                                                "routeQuery", 
                                                master_dcb, 
                                                gwbuf_clone(querybuf)));
                ret = master_dcb->func.write(master_dcb, querybuf);
                LOGIF(LT, (skygw_log_write_flush(
                        LOGFILE_TRACE,
                        "%lu [routeQuery:rwsplit] Routed.",
                        pthread_self())));                
                atomic_add(&inst->stats.n_master, 1);
                goto return_ret;
                break;

        default:
                LOGIF(LT, (skygw_log_write(
                                LOGFILE_TRACE,
                                "%lu [routeQuery:rwsplit] Query type\t%s, "
                                "routing to Master by default.",
                                pthread_self(),
                                STRQTYPE(qtype))));
                
                /**
                * Is this really ok?
                * What is not known is routed to master.
                */
                LOGIF(LT, tracelog_routed_query(router_cli_ses, 
                                                "routeQuery", 
                                                master_dcb, 
                                                gwbuf_clone(querybuf)));
                
                ret = master_dcb->func.write(master_dcb, querybuf);
                atomic_add(&inst->stats.n_master, 1);
                goto return_ret;
                break;
        } /*< switch by query type */      

return_ret:
        if (plainsqlbuf != NULL)
        {
                gwbuf_free(plainsqlbuf);
        }
        if (querystr != NULL)
        {
                free(querystr);
        }
        return ret;
}


/** to be inline'd */
/** 
 * @node Acquires lock to router client session if it is not closed.
 *
 * Parameters:
 * @param rses - in, use
 *          
 *
 * @return true if router session was not closed. If return value is true
 * it means that router is locked, and must be unlocked later. False, if
 * router was closed before lock was acquired.
 *
 * 
 * @details (write detailed description here)
 *
 */
static bool rses_begin_locked_router_action(
        ROUTER_CLIENT_SES* rses)
{
        bool succp = false;
        
        CHK_CLIENT_RSES(rses);

        if (rses->rses_closed) {
                goto return_succp;
        }       
        spinlock_acquire(&rses->rses_lock);
        if (rses->rses_closed) {
                spinlock_release(&rses->rses_lock);
                goto return_succp;
        }       
        succp = true;
        
return_succp:
	if (!succp)
	{
		/** log that router session was closed */
	}
        return succp;
}

/** to be inline'd */
/** 
 * @node Releases router client session lock.
 *
 * Parameters:
 * @param rses - <usage>
 *          <description>
 *
 * @return void
 *
 * 
 * @details (write detailed description here)
 *
 */
static void rses_end_locked_router_action(
        ROUTER_CLIENT_SES* rses)
{
        CHK_CLIENT_RSES(rses);
        spinlock_release(&rses->rses_lock);
}


/**
 * Diagnostics routine
 *
 * Print query router statistics to the DCB passed in
 *
 * @param	instance	The router instance
 * @param	dcb		The DCB for diagnostic output
 */
static	void
diagnostic(ROUTER *instance, DCB *dcb)
{
        ROUTER_CLIENT_SES *router_cli_ses;
        ROUTER_INSTANCE	  *router = (ROUTER_INSTANCE *)instance;
        int		  i = 0;

	spinlock_acquire(&router->lock);
	router_cli_ses = router->connections;
	while (router_cli_ses)
	{
		i++;
		router_cli_ses = router_cli_ses->next;
	}
	spinlock_release(&router->lock);
	
	dcb_printf(dcb,
                   "\tNumber of router sessions:           	%d\n",
                   router->stats.n_sessions);
	dcb_printf(dcb,
                   "\tCurrent no. of router sessions:      	%d\n",
                   i);
	dcb_printf(dcb,
                   "\tNumber of queries forwarded:          	%d\n",
                   router->stats.n_queries);
	dcb_printf(dcb,
                   "\tNumber of queries forwarded to master:	%d\n",
                   router->stats.n_master);
	dcb_printf(dcb,
                   "\tNumber of queries forwarded to slave: 	%d\n",
                   router->stats.n_slave);
	dcb_printf(dcb,
                   "\tNumber of queries forwarded to all:   	%d\n",
                   router->stats.n_all);
}

/**
 * Client Reply routine
 *
 * The routine will reply to client for session change with master server data
 *
 * @param	instance	The router instance
 * @param	router_session	The router session 
 * @param	backend_dcb	The backend DCB
 * @param	queue		The GWBUF with reply data
 */
static void clientReply(
        ROUTER* instance,
        void*   router_session,
        GWBUF*  writebuf,
        DCB*    backend_dcb)
{
        DCB*               master_dcb;
	DCB*               slave_dcb;
        DCB*               client_dcb;
        ROUTER_CLIENT_SES* router_cli_ses;
	sescmd_cursor_t*   scur = NULL;
	backend_type_t     be_type = BE_UNDEFINED;
        
	router_cli_ses = (ROUTER_CLIENT_SES *)router_session;
        CHK_CLIENT_RSES(router_cli_ses);

        /**
         * Lock router client session for secure read of router session members.
         * Note that this could be done without lock by using version #
         */
        if (!rses_begin_locked_router_action(router_cli_ses))
        {
                while ((writebuf = gwbuf_consume(
                                        writebuf, 
                                        GWBUF_LENGTH(writebuf))) != NULL);
                goto lock_failed;
	}
	master_dcb = router_cli_ses->rses_dcb[BE_MASTER];
	slave_dcb = router_cli_ses->rses_dcb[BE_SLAVE];
        
        /** Holding lock ensures that router session remains open */
        ss_dassert(backend_dcb->session != NULL);
	client_dcb = backend_dcb->session->client;

        /** Unlock */
        rses_end_locked_router_action(router_cli_ses);
        
	/**
         * 1. Check if backend received reply to sescmd.
         * 2. Check sescmd's state whether OK_PACKET has been
         *    sent to client already and if not, lock property cursor,
         *    reply to client, and move property cursor forward. Finally
         *    release the lock.
         * 3. If reply for this sescmd is sent, lock property cursor
         *    and 
         */
	if (client_dcb == NULL)
	{
                while ((writebuf = gwbuf_consume(
                        writebuf, 
                        GWBUF_LENGTH(writebuf))) != NULL);
		/** Log that client was closed before reply */
		return;
	}
<<<<<<< HEAD

	if (backend_dcb == master_dcb)
	{
		be_type = BE_MASTER;
	} 
	else if (backend_dcb == slave_dcb)
	{
		be_type = BE_SLAVE;
	}
	LOGIF(LT, tracelog_routed_query(router_cli_ses, 
                                        "reply_by_statement", 
                                        backend_dcb, 
                                        gwbuf_clone(writebuf)));
	/** Lock router session */
        if (!rses_begin_locked_router_action(router_cli_ses))
        {
                /** Log to debug that router was closed */
                goto lock_failed;
        }

=======

	if (backend_dcb == master_dcb)
	{
		be_type = BE_MASTER;
	} 
	else if (backend_dcb == slave_dcb)
	{
		be_type = BE_SLAVE;
	}
	LOGIF(LT, tracelog_routed_query(router_cli_ses, 
                                        "reply_by_statement", 
                                        backend_dcb, 
                                        gwbuf_clone(writebuf)));
	/** Lock router session */
        if (!rses_begin_locked_router_action(router_cli_ses))
        {
                /** Log to debug that router was closed */
                goto lock_failed;
        }

>>>>>>> c64da136
        scur = rses_get_sescmd_cursor(router_cli_ses, be_type);	        
	/**
         * Active cursor means that reply is from session command 
         * execution. Majority of the time there are no session commands 
         * being executed.
         */
	if (sescmd_cursor_is_active(scur))
	{
                writebuf = sescmd_cursor_process_replies(client_dcb, 
                                                         writebuf, 
                                                         scur);
                
	}
        /** Unlock router session */
        rses_end_locked_router_action(router_cli_ses);
        
        if (writebuf != NULL && client_dcb != NULL)
        {
                /** Write reply to client DCB */
                client_dcb->func.write(client_dcb, writebuf);

                LOGIF(LT, (skygw_log_write_flush(
                        LOGFILE_TRACE,
                        "%lu [clientReply:rwsplit] client dcb %p, "
                        "backend dcb %p. End of normal reply.",
                        pthread_self(),
                        client_dcb,
                        backend_dcb)));
        }
        
lock_failed:
        return;
}

/** 
 * @node Search suitable backend server from those of router instance.
 *
 * Parameters:
 * @param p_master - in, use, out
 *          Pointer to location where master's address is to  be stored.
 *          If NULL, then master is not searched.
 *
 * @param p_slave - in, use, out 
 *          Pointer to location where slave's address is to be stored.
 *          if NULL, then slave is not searched.
 *
 * @param inst - in, use
 *          Pointer to router instance
 *
 * @return true, if all what what requested found, false if the request
 *   was not satisfied or was partially satisfied.
 *
 * 
 * @details It is assumed that there is only one master among servers of
 * a router instance. As a result, thr first master is always chosen.
 */
static bool search_backend_servers(
        BACKEND**        p_master,
        BACKEND**        p_slave,
        ROUTER_INSTANCE* router)
{
        BACKEND* local_backend[BE_COUNT] = {NULL,NULL};
        int      i;
        bool     succp = true;

	/*
	 * Loop over all the servers and find any that have fewer connections
         * than current candidate server.
	 *
	 * If a server has less connections than the current candidate it is
         * chosen to a new candidate.
	 *
	 * If a server has the same number of connections currently as the
         * candidate and has had less connections over time than the candidate
         * it will also become the new candidate. This has the effect of
         * spreading the connections over different servers during periods of
         * very low load.
         *
         * If master is searched for, the first master found is chosen.
	 */
	for (i = 0; router->servers[i] != NULL; i++) {
                BACKEND* be = router->servers[i];
                
		if (be != NULL) {
                        LOGIF(LT, (skygw_log_write(
                                           LOGFILE_TRACE,
                                           "%lu [search_backend_servers] Examine server "
                                           "%s:%d with %d connections. Status is %d, "
                                           "router->bitvalue is %d",
                                           pthread_self(),
                                           be->backend_server->name,
                                           be->backend_server->port,
                                           be->backend_conn_count,
                                           be->backend_server->status,
                                           router->bitmask)));
		}

		if (be != NULL &&
                    SERVER_IS_RUNNING(be->backend_server) &&
                    (be->backend_server->status & router->bitmask) ==
                    router->bitvalue)
                {
                        if (SERVER_IS_SLAVE(be->backend_server) &&
                            p_slave != NULL)
                        {
                                /**
                                 * If no candidate set, set first running
                                 * server as an initial candidate server.
                                 */
                                if (local_backend[BE_SLAVE] == NULL)
                                {
                                        local_backend[BE_SLAVE] = be;
                                }
                                else if (be->backend_conn_count <
                                         local_backend[BE_SLAVE]->backend_conn_count)
                                {
                                        /**
                                         * This running server has fewer
                                         * connections, set it as a new
                                         * candidate.
                                         */
                                        local_backend[BE_SLAVE] = be;
                                }
                                else if (be->backend_conn_count ==
                                         local_backend[BE_SLAVE]->backend_conn_count &&
                                         be->backend_server->stats.n_connections <
                                         local_backend[BE_SLAVE]->backend_server->stats.n_connections)
                                {
                                        /**
                                         * This running server has the same
                                         * number of connections currently
                                         * as the candidate but has had
                                         * fewer connections over time
                                         * than candidate, set this server
                                         * to candidate.
                                         */
                                        local_backend[BE_SLAVE] = be;
                                }
                        }
                        else if (p_master != NULL &&
                                 local_backend[BE_MASTER] == NULL &&
                                 SERVER_IS_MASTER(be->backend_server))
                        {
                                local_backend[BE_MASTER] = be;
                        }
                        else if (p_master != NULL &&
                                local_backend[BE_JOINED] == NULL &&
                                SERVER_IS_JOINED(be->backend_server))
                        {
                                local_backend[BE_JOINED] = be;
                        }
		}
	}
        
        if (router->bitvalue != 0 && 
                p_master != NULL && 
                local_backend[BE_JOINED] == NULL)
        {
                succp = false;
                LOGIF(LE, (skygw_log_write_flush(
                        LOGFILE_ERROR,
                        "Error : Couldn't find a Joined Galera node from %d "
                        "candidates.",
                        i)));
                goto return_succp;
        }
        
        if (p_slave != NULL && local_backend[BE_SLAVE] == NULL) {
                succp = false;
                LOGIF(LE, (skygw_log_write_flush(
                                   LOGFILE_ERROR,
                                   "Error : Couldn't find suitable Slave from %d "
                                   "candidates.",
                                   i)));
        }
        
        if (p_master != NULL && local_backend[BE_MASTER] == NULL) {
                succp = false;
                LOGIF(LE, (skygw_log_write_flush(
                                   LOGFILE_ERROR,
                                   "Error : Couldn't find suitable Master from %d "
                                   "candidates.",
                                   i)));
        }

        if (local_backend[BE_SLAVE] != NULL) {
                *p_slave = local_backend[BE_SLAVE];
                LOGIF(LT, (skygw_log_write(
                                   LOGFILE_TRACE,
                                   "%lu [readwritesplit:search_backend_servers] Selected "
                                   "Slave %s:%d from %d candidates.",
                                   pthread_self(),
                                   local_backend[BE_SLAVE]->backend_server->name,
                                   local_backend[BE_SLAVE]->backend_server->port,
                                   i)));
        }
        if (local_backend[BE_MASTER] != NULL) {
                *p_master = local_backend[BE_MASTER];
                LOGIF(LT, (skygw_log_write(
                                   LOGFILE_TRACE,
                                   "%lu [readwritesplit:search_backend_servers] Selected "
                                   "Master %s:%d "
                                   "from %d candidates.",
                                   pthread_self(),
                                   local_backend[BE_MASTER]->backend_server->name,
                                   local_backend[BE_MASTER]->backend_server->port,
                                   i)));
        }
return_succp:
        return succp;
}


/** 
 * Create a generic router session property strcture.
 */
static rses_property_t* rses_property_init(
	rses_property_type_t prop_type)
{
	rses_property_t* prop;
	
	prop = (rses_property_t*)calloc(1, sizeof(rses_property_t));
	if (prop == NULL)
	{
		goto return_prop;
	}
	prop->rses_prop_type = prop_type;
#if defined(SS_DEBUG)
	prop->rses_prop_chk_top = CHK_NUM_ROUTER_PROPERTY;
	prop->rses_prop_chk_tail = CHK_NUM_ROUTER_PROPERTY;
#endif
	
return_prop:
	CHK_RSES_PROP(prop);
	return prop;
}

/**
 * Property is freed at the end of router client session.
 */
static void rses_property_done(
	rses_property_t* prop)
{
	CHK_RSES_PROP(prop);
	
	switch (prop->rses_prop_type) {
	case RSES_PROP_TYPE_SESCMD:
		mysql_sescmd_done(&prop->rses_prop_data.sescmd);
		break;
	default:
		LOGIF(LD, (skygw_log_write_flush(
                                   LOGFILE_DEBUG,
                                   "%lu [rses_property_done] Unknown property type %d "
                                   "in property %p",
                                   pthread_self(),
                                   prop->rses_prop_type,
                                   prop)));
		
		ss_dassert(false);
		break;
	}
	free(prop);
}

/**
 * Add property to the router_client_ses structure's rses_properties
 * array. The slot is determined by the type of property.
 * In each slot there is a list of properties of similar type.
 * 
 * Router client session must be locked.
 */
static void rses_property_add(
        ROUTER_CLIENT_SES* rses,
        rses_property_t*   prop)
{
        rses_property_t* p;
        
        CHK_CLIENT_RSES(rses);
        CHK_RSES_PROP(prop);
        ss_dassert(SPINLOCK_IS_LOCKED(&rses->rses_lock));
        
        prop->rses_prop_rsession = rses;
        p = rses->rses_properties[prop->rses_prop_type];
        
        if (p == NULL)
        {
                rses->rses_properties[prop->rses_prop_type] = prop;
        }
        else
        {
                while (p->rses_prop_next != NULL)
                {
                        p = p->rses_prop_next;
                }
                p->rses_prop_next = prop;
        }
}

/** 
 * Router session must be locked.
 * Return session command pointer if succeed, NULL if failed.
 */
static mysql_sescmd_t* rses_property_get_sescmd(
        rses_property_t* prop)
{
        mysql_sescmd_t* sescmd;
        
        CHK_RSES_PROP(prop);
        ss_dassert(prop->rses_prop_rsession == NULL ||
                SPINLOCK_IS_LOCKED(&prop->rses_prop_rsession->rses_lock));
        
        sescmd = &prop->rses_prop_data.sescmd;
        
        if (sescmd != NULL)
        {
                CHK_MYSQL_SESCMD(sescmd);
        }
        return sescmd;
}
       
/**
static void rses_begin_locked_property_action(
        rses_property_t* prop)
{
        CHK_RSES_PROP(prop);
        spinlock_acquire(&prop->rses_prop_lock);
}

static void rses_end_locked_property_action(
        rses_property_t* prop)
{
        CHK_RSES_PROP(prop);
        spinlock_release(&prop->rses_prop_lock);
}
*/

/**
 * Create session command property.
 */
static mysql_sescmd_t* mysql_sescmd_init (
        rses_property_t*   rses_prop,
        GWBUF*             sescmd_buf,
        unsigned char      packet_type,
        ROUTER_CLIENT_SES* rses)
{
        mysql_sescmd_t* sescmd;
        
        CHK_RSES_PROP(rses_prop);
        /** Can't call rses_property_get_sescmd with uninitialized sescmd */
        sescmd = &rses_prop->rses_prop_data.sescmd;
        sescmd->my_sescmd_prop = rses_prop; /*< reference to owning property */
#if defined(SS_DEBUG)
        sescmd->my_sescmd_chk_top  = CHK_NUM_MY_SESCMD;
        sescmd->my_sescmd_chk_tail = CHK_NUM_MY_SESCMD;
#endif
        /** Set session command buffer */
        sescmd->my_sescmd_buf  = sescmd_buf;
        sescmd->my_sescmd_packet_type = packet_type;
        
        return sescmd;
}


static void mysql_sescmd_done(
	mysql_sescmd_t* sescmd)
{
	CHK_RSES_PROP(sescmd->my_sescmd_prop);
	gwbuf_free(sescmd->my_sescmd_buf);
        memset(sescmd, 0, sizeof(mysql_sescmd_t));
}

/**
 * All cases where backend message starts at least with one response to session
 * command are handled here.
 * Read session commands from property list. If command is already replied,
 * discard packet. Else send reply to client. In both cases move cursor forward
 * until all session command replies are handled. 
 * 
 * Cases that are expected to happen and which are handled:
 * s = response not yet replied to client, S = already replied response,
 * q = query
 * 1. q+        for example : select * from mysql.user
 * 2. s+        for example : set autocommit=1
 * 3. S+        
 * 4. sq+
 * 5. Sq+
 * 6. Ss+
 * 7. Ss+q+
 * 8. S+q+
 * 9. s+q+
 */
static GWBUF* sescmd_cursor_process_replies(
        DCB*             client_dcb,
        GWBUF*           replybuf,
        sescmd_cursor_t* scur)
{
        const size_t    headerlen = 4; /*< mysql packet header */
        uint8_t*        packet;
        size_t          packetlen;
        mysql_sescmd_t* scmd;        
        
        ss_dassert(SPINLOCK_IS_LOCKED(&(scur->scmd_cur_rses->rses_lock)));
        
        scmd = sescmd_cursor_get_command(scur);
               
        CHK_DCB(client_dcb);
        CHK_GWBUF(replybuf);
        
        /** 
         * Walk through packets in the message and the list of session 
         *commands. 
         */
        while (scmd != NULL && replybuf != NULL)
        {                
                if (scmd->my_sescmd_is_replied)
                {
                        /** 
                         * Discard heading packets if their related command is 
                         * already replied. 
                         */
                        CHK_GWBUF(replybuf);
                        packet = (uint8_t *)GWBUF_DATA(replybuf);
                        packetlen = packet[0]+packet[1]*256+packet[2]*256*256;
                        replybuf = gwbuf_consume(replybuf, packetlen+headerlen);
                        
                        LOGIF(LT, (skygw_log_write_flush(
                                LOGFILE_TRACE,
                                "%lu [sescmd_cursor_process_replies] cmd %p "
                                "is already replied. Discarded %d bytes from "
                                "the %s replybuffer.",
                                pthread_self(),
                                scmd,
                                packetlen+headerlen,
                                STRBETYPE(scur->scmd_cur_be_type))));
                }
                else
                {
                        /** Mark the rest session commands as replied */
                        scmd->my_sescmd_is_replied = true;
                        LOGIF(LT, (skygw_log_write_flush(
                                LOGFILE_TRACE,
                                "%lu [sescmd_cursor_process_replies] Marked "
                                "cmd %p to as replied. Left message to %s's "
                                "buffer for reply.",
                                pthread_self(),
                                scmd,
                                STRBETYPE(scur->scmd_cur_be_type))));
                }
                
                if (sescmd_cursor_next(scur))
                {
                        scmd = sescmd_cursor_get_command(scur);
                }
                else
                {
                        scmd = NULL;
                        /** All session commands are replied */
                        scur->scmd_cur_active = false;
                }
        }       
        ss_dassert(replybuf == NULL || *scur->scmd_cur_ptr_property == NULL);
        
        return replybuf;
}



/**
 * Get the address of current session command.
 * 
 * Router session must be locked */
static mysql_sescmd_t* sescmd_cursor_get_command(
	sescmd_cursor_t* scur)
{
        mysql_sescmd_t* scmd;
        
        ss_dassert(SPINLOCK_IS_LOCKED(&(scur->scmd_cur_rses->rses_lock)));
        scur->scmd_cur_cmd = rses_property_get_sescmd(*scur->scmd_cur_ptr_property);
        
        CHK_MYSQL_SESCMD(scur->scmd_cur_cmd);
        
        scmd = scur->scmd_cur_cmd;
      
	return scmd;
}

/** router must be locked */
static sescmd_cursor_t* rses_get_sescmd_cursor(
	ROUTER_CLIENT_SES* rses,
	backend_type_t     be_type)
{
	CHK_CLIENT_RSES(rses);
        ss_dassert(SPINLOCK_IS_LOCKED(&rses->rses_lock));
        
	return &rses->rses_cursor[be_type];
}

/** router must be locked */
static bool sescmd_cursor_is_active(
	sescmd_cursor_t* sescmd_cursor)
{
	bool succp;
        ss_dassert(SPINLOCK_IS_LOCKED(&sescmd_cursor->scmd_cur_rses->rses_lock));

        succp = sescmd_cursor->scmd_cur_active;
	return succp;
}

/** router must be locked */
static void sescmd_cursor_set_active(
        sescmd_cursor_t* sescmd_cursor,
        bool             value)
{
        ss_dassert(SPINLOCK_IS_LOCKED(&sescmd_cursor->scmd_cur_rses->rses_lock));
        /** avoid calling unnecessarily */
        ss_dassert(sescmd_cursor->scmd_cur_active != value);
        sescmd_cursor->scmd_cur_active = value;
}

/** 
 * Clone session command's command buffer. 
 * Router session must be locked 
 */
static GWBUF* sescmd_cursor_clone_querybuf(
	sescmd_cursor_t* scur)
{
	GWBUF* buf;
	ss_dassert(scur->scmd_cur_cmd != NULL);
	
	buf = gwbuf_clone(scur->scmd_cur_cmd->my_sescmd_buf);
	
	CHK_GWBUF(buf);
	return buf;
}

/**
 * If session command cursor is passive, sends the command to backend for
 * execution. 
 *  
 * Returns true if command was sent or added successfully to the queue.
 * Returns false if command sending failed or if there are no pending session
 * 	commands.
 * 
 * Router session must be locked.
 */ 
static bool execute_sescmd_in_backend(
	ROUTER_CLIENT_SES* rses,
	backend_type_t     be_type)
{
	DCB*             dcb;
	bool             succp = true;
	int              rc = 0;
	sescmd_cursor_t* scur;
        
	dcb = rses->rses_dcb[be_type];
	
	CHK_DCB(dcb);
	CHK_CLIENT_RSES(rses);
	ss_dassert(SPINLOCK_IS_LOCKED(&rses->rses_lock));
	
        /** 
         * Get cursor pointer and copy of command buffer to cursor.
         */
	scur = rses_get_sescmd_cursor(rses, be_type);

        /** Return if there are no pending ses commands */
	if (sescmd_cursor_get_command(scur) == NULL)
	{
		succp = false;
                goto return_succp;
	}

	if (!sescmd_cursor_is_active(scur))
        {
                /** Cursor is left active when function returns. */
                sescmd_cursor_set_active(scur, true);
        }
        LOGIF(LT, tracelog_routed_query(rses, 
                                        "execute_sescmd_in_backend", 
                                        dcb, 
                                        sescmd_cursor_clone_querybuf(scur)));
        
        switch (scur->scmd_cur_cmd->my_sescmd_packet_type) {
                case COM_CHANGE_USER:
                        rc = dcb->func.auth(
                                dcb, 
                                NULL, 
                                dcb->session, 
                                sescmd_cursor_clone_querybuf(scur));
                        break;
             
                case COM_QUIT:
                case COM_QUERY:
                case COM_INIT_DB:
                default:
                        rc = dcb->func.write(
                                dcb, 
                                sescmd_cursor_clone_querybuf(scur));
                        break;
        }
        LOGIF(LT, (skygw_log_write_flush(
                LOGFILE_TRACE,
                "%lu [execute_sescmd_in_backend] Routed %s cmd %p.",
                pthread_self(),
                STRPACKETTYPE(scur->scmd_cur_cmd->my_sescmd_packet_type),
                scur->scmd_cur_cmd)));     

        if (rc != 1)
        {
                succp = false;
        }
return_succp:
	return succp;
}

/**
 * Moves cursor to next property and copied address of its sescmd to cursor.
 * Current propery must be non-null.
 * If current property is the last on the list, *scur->scmd_ptr_property == NULL
 * 
 * Router session must be locked 
 */
static bool sescmd_cursor_next(
	sescmd_cursor_t* scur)
{
	bool             succp = false;
	rses_property_t* prop_curr;
	rses_property_t* prop_next;

        ss_dassert(scur != NULL);
        ss_dassert(*(scur->scmd_cur_ptr_property) != NULL);
        ss_dassert(SPINLOCK_IS_LOCKED(
                &(*(scur->scmd_cur_ptr_property))->rses_prop_rsession->rses_lock));

        /** Illegal situation */
	if (scur == NULL ||
           *scur->scmd_cur_ptr_property == NULL ||
            scur->scmd_cur_cmd == NULL)
	{
		/** Log error */
		goto return_succp;
	}
	prop_curr = *(scur->scmd_cur_ptr_property);

        CHK_MYSQL_SESCMD(scur->scmd_cur_cmd);
        ss_dassert(prop_curr == mysql_sescmd_get_property(scur->scmd_cur_cmd));
        CHK_RSES_PROP(prop_curr);

        /** Copy address of pointer to next property */
        scur->scmd_cur_ptr_property = &(prop_curr->rses_prop_next);
        prop_next = *scur->scmd_cur_ptr_property;
        ss_dassert(prop_next == *(scur->scmd_cur_ptr_property));
        
        
	/** If there is a next property move forward */
	if (prop_next != NULL)
	{
                CHK_RSES_PROP(prop_next);
                CHK_RSES_PROP((*(scur->scmd_cur_ptr_property)));

                /** Get pointer to next property's sescmd */
                scur->scmd_cur_cmd = rses_property_get_sescmd(prop_next);

                ss_dassert(prop_next == scur->scmd_cur_cmd->my_sescmd_prop);                
                CHK_MYSQL_SESCMD(scur->scmd_cur_cmd);
                CHK_RSES_PROP(scur->scmd_cur_cmd->my_sescmd_prop);
	}
	else
	{
		/** No more properties, can't proceed. */
		goto return_succp;
	}

	if (scur->scmd_cur_cmd != NULL)
	{
                succp = true;
        }
        else
        {
                ss_dassert(false); /*< Log error, sescmd shouldn't be NULL */
        }
return_succp:
	return succp;
}

static rses_property_t* mysql_sescmd_get_property(
	mysql_sescmd_t* scmd)
{
	CHK_MYSQL_SESCMD(scmd);
	return scmd->my_sescmd_prop;
}


static void tracelog_routed_query(
        ROUTER_CLIENT_SES* rses,
        char*              funcname,
        DCB*               dcb,
        GWBUF*             buf)
{
        uint8_t*       packet = GWBUF_DATA(buf);
        unsigned char  packet_type = packet[4];
        size_t         len;
        size_t         buflen = GWBUF_LENGTH(buf);
        char*          querystr;
        char*          startpos = (char *)&packet[5];
        backend_type_t be_type;
                
        if (rses->rses_dcb[BE_MASTER] == dcb)
        {
                be_type = BE_MASTER;
        } 
        else if (rses->rses_dcb[BE_SLAVE] == dcb)
        {
                be_type = BE_SLAVE;
        }
        else
        {
                be_type = BE_UNDEFINED;
        }
        if (GWBUF_TYPE(buf) == GWBUF_TYPE_MYSQL)
        {
                len  = packet[0];
                len += 256*packet[1];
                len += 256*256*packet[2];
                
                if (packet_type == '\x03') 
                {
                        querystr = (char *)malloc(len);
                        memcpy(querystr, startpos, len-1);
                        querystr[len-1] = '\0';
                        LOGIF(LT, (skygw_log_write_flush(
                                LOGFILE_TRACE,
                                "%lu [%s] %d bytes long buf, \"%s\" -> %s:%d %s dcb %p",
                                pthread_self(),
                                funcname,
                                buflen,
                                querystr,
                                (be_type == BE_MASTER ? 
                                rses->rses_backend[BE_MASTER]->backend_server->name : 
                                        (be_type == BE_SLAVE ? 
                                                rses->rses_backend[BE_SLAVE]->backend_server->name :
                                                "Target DCB is neither of the backends. This is error")),
                                (be_type == BE_MASTER ? 
                                rses->rses_backend[BE_MASTER]->backend_server->port : 
                                        (be_type == BE_SLAVE ? 
                                        rses->rses_backend[BE_SLAVE]->backend_server->port :
                                                -1)),
                                STRBETYPE(be_type),
                                dcb)));
                }
        }
        gwbuf_free(buf);
}

/**
 * Return rc, rc < 0 if router session is closed. rc == 0 if there are no 
 * capabilities specified, rc > 0 when there are capabilities.
 */ 
static uint8_t getCapabilities (
        ROUTER* inst,
        void*   router_session)
{
        ROUTER_CLIENT_SES* rses = (ROUTER_CLIENT_SES *)router_session;
        uint8_t            rc;
        
        if (!rses_begin_locked_router_action(rses))
        {
                rc = 0xff;
                goto return_rc;
        }
        rc = rses->rses_capabilities;
        
        rses_end_locked_router_action(rses);
        
return_rc:
        return rc;
}<|MERGE_RESOLUTION|>--- conflicted
+++ resolved
@@ -669,8 +669,6 @@
         LOGIF(LT, (skygw_log_write(LOGFILE_TRACE,
                                 "Packet type\t%s",
                                 STRPACKETTYPE(packet_type))));
-<<<<<<< HEAD
-=======
         
         if (QUERY_IS_TYPE(qtype,QUERY_TYPE_COMMIT) &&
                 transaction_active)
@@ -678,7 +676,6 @@
                 transaction_active = false;
         }
                 
->>>>>>> c64da136
         
         switch (qtype) {
         case QUERY_TYPE_WRITE:
@@ -734,12 +731,6 @@
                 break;
 
         case QUERY_TYPE_SESSION_WRITE:
-        case (QUERY_TYPE_SESSION_WRITE|QUERY_TYPE_COMMIT):
-                if (QUERY_IS_TYPE(qtype,QUERY_TYPE_COMMIT) &&
-                        transaction_active)
-                {
-                        transaction_active = false;
-                }
                 /**
                  * Execute in backends used by current router session.
                  * Save session variable commands to router session property
@@ -1064,7 +1055,6 @@
 		/** Log that client was closed before reply */
 		return;
 	}
-<<<<<<< HEAD
 
 	if (backend_dcb == master_dcb)
 	{
@@ -1085,28 +1075,6 @@
                 goto lock_failed;
         }
 
-=======
-
-	if (backend_dcb == master_dcb)
-	{
-		be_type = BE_MASTER;
-	} 
-	else if (backend_dcb == slave_dcb)
-	{
-		be_type = BE_SLAVE;
-	}
-	LOGIF(LT, tracelog_routed_query(router_cli_ses, 
-                                        "reply_by_statement", 
-                                        backend_dcb, 
-                                        gwbuf_clone(writebuf)));
-	/** Lock router session */
-        if (!rses_begin_locked_router_action(router_cli_ses))
-        {
-                /** Log to debug that router was closed */
-                goto lock_failed;
-        }
-
->>>>>>> c64da136
         scur = rses_get_sescmd_cursor(router_cli_ses, be_type);	        
 	/**
          * Active cursor means that reply is from session command 
