--- conflicted
+++ resolved
@@ -1,8 +1,5 @@
 #include <harness.h>
 
-<<<<<<< HEAD
-int harness_init(int argc, char** argv, HARNESS_INSTANCE** inst){
-=======
 int dcbfun(struct dcb* dcb, GWBUF * buffer)
 {
 	printf("Data was written to client DCB.\n");
@@ -10,7 +7,6 @@
 }
 
 int harness_init(int argc, char** argv){
->>>>>>> e4bf42fc
 	int i = 0;  
 	if(!(argc == 2 && strcmp(argv[1],"-h") == 0)){
 		skygw_logmanager_init(0,NULL);
@@ -24,11 +20,9 @@
 			return 1;
 		}
 
-	*inst = &instance;
 	instance.running = 1;
 	instance.infile = -1;
 	instance.outfile = -1;
-	instance.expected = -1;
 	instance.buff_ind = -1;
 	instance.last_ind = -1;
 	instance.sess_ind = -1;
@@ -104,17 +98,15 @@
 }
 int open_file(char* str, unsigned int write)
 {
-	int mode,fd;
+	int mode;
 
 	if(write){
 		mode = O_RDWR|O_CREAT;
 	}else{
 		mode = O_RDONLY;
 	}
-	if((fd = open(str,mode,S_IRWXU|S_IRGRP|S_IXGRP|S_IXOTH)) < 0){
-		printf("Error %d: %s\n",errno,strerror(errno));
-	}
-	return fd;
+  
+	return open(str,mode,S_IRWXU|S_IRGRP|S_IXGRP|S_IXOTH);
 }
 
 
@@ -630,8 +622,6 @@
 {
 	FILTER_PARAMETER** fparams = NULL;
 	int i, paramc = -1;
-	int sess_err = 0;
-	int x;
 	if(cnf == NULL){
    
 		fparams = read_params(&paramc);
@@ -696,16 +686,13 @@
 		}
 	}
 
+	int sess_err = 0;
 
 	if(cnf && fc && fc->instance){
 
 
 		fc->filter = (FILTER*)fc->instance->createInstance(NULL,fparams);
-		if(fc->filter == NULL){
-			printf("Error loading filter:%s: createInstance returned NULL.\n",fc->name);
-			sess_err = 1;
-			goto error;
-		}
+    
 		for(i = 0;i<instance.session_count;i++){
 
 			if((fc->session[i] = fc->instance->newSession(fc->filter, instance.session)) &&
@@ -773,8 +760,8 @@
 		}
     
 	}
-	error:  
-
+  
+	int x;
 
 	if(fparams){
 		for(x = 0;x<paramc;x++){
@@ -890,14 +877,9 @@
 		   index < instance.session_count &&
 		   instance.buff_ind < instance.buffer_count)
 			{
-				if(instance.head->instance->routeQuery(instance.head->filter,
+				instance.head->instance->routeQuery(instance.head->filter,
 													instance.head->session[index],
-													   instance.buffer[instance.buff_ind]) == 0){
-					if(instance.outfile > 0){
-						const char* msg = "Query returned 0.\n";
-						write(instance.outfile,msg,strlen(msg));
-					}
-				}
+													instance.buffer[instance.buff_ind]);
 				if(instance.tail->instance->clientReply){
 					instance.tail->instance->clientReply(instance.tail->filter,
 														 instance.tail->session[index],
@@ -961,11 +943,10 @@
 }
 
 
-
 int process_opts(int argc, char** argv)
 {
 	int fd, buffsize = 1024;
-	int rd,rdsz, rval = 0;
+	int rd,rdsz, rval;
 	size_t fsize;
 	char *buff = calloc(buffsize,sizeof(char)), *tok = NULL;
 
@@ -1018,17 +999,9 @@
 		close(fd);
 		return 1;
 	}
-
 	char* conf_name = NULL;
-	rval = 0;
-
-	while((rd = getopt(argc,argv,"e:m:c:i:o:s:t:d:qh")) > 0){
+	while((rd = getopt(argc,argv,"m:c:i:o:s:t:d:qh")) > 0){
 		switch(rd){
-
-		case 'e':
-			instance.expected = open_file(optarg,0);
-			printf("Expected output is read from: %s\n",optarg);
-			break;
 
 		case 'o':
 			instance.outfile = open_file(optarg,1);
@@ -1094,7 +1067,6 @@
 		}
 	}
 	printf("\n");
-
 	if(conf_name && load_config(conf_name)){
 		load_query();
 	}else{
@@ -1103,30 +1075,5 @@
 	free(conf_name);
 	close(fd);
 
-	return rval;
-}
-
-int compare_files(int a,int b)
-{
-	char in[4098];
-	char exp[4098];
-	int line = 1;
-
-	if(a < 1 || b < 1){
-		return 1;
-	}
-
-	if(lseek(a,0,SEEK_SET) < 0 ||
-	   lseek(b,0,SEEK_SET) < 0){
-		return 1;
-	}
-
-	while(fdgets(a,in,4098) && fdgets(b,exp,4098)){
-		if(strcmp(in,exp)){
-			printf("The files differ at line %d:\n%s\n-------------------------------------\n%s\n",line,in,exp);
-			return 1;
-		}
-		line++;
-	}
 	return 0;
 }